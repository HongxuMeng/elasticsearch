--- conflicted
+++ resolved
@@ -295,11 +295,8 @@
             licenseState,
             TestIndexNameExpressionResolver.newInstance(),
             operatorPrivilegesService,
-<<<<<<< HEAD
+            RESTRICTED_INDICES,
             new AuthorizationTracer(threadContext)
-=======
-            RESTRICTED_INDICES
->>>>>>> 52726892
         );
     }
 
@@ -1573,11 +1570,8 @@
             new XPackLicenseState(() -> 0),
             TestIndexNameExpressionResolver.newInstance(),
             operatorPrivilegesService,
-<<<<<<< HEAD
+            RESTRICTED_INDICES
             new AuthorizationTracer(threadContext)
-=======
-            RESTRICTED_INDICES
->>>>>>> 52726892
         );
 
         RoleDescriptor role = new RoleDescriptor(
@@ -1624,11 +1618,8 @@
             new XPackLicenseState(() -> 0),
             TestIndexNameExpressionResolver.newInstance(),
             operatorPrivilegesService,
-<<<<<<< HEAD
+            RESTRICTED_INDICES
             new AuthorizationTracer(threadContext)
-=======
-            RESTRICTED_INDICES
->>>>>>> 52726892
         );
 
         RoleDescriptor role = new RoleDescriptor(
@@ -2776,11 +2767,8 @@
             licenseState,
             TestIndexNameExpressionResolver.newInstance(),
             operatorPrivilegesService,
-<<<<<<< HEAD
+            RESTRICTED_INDICES
             new AuthorizationTracer(threadContext)
-=======
-            RESTRICTED_INDICES
->>>>>>> 52726892
         );
         Authentication authentication;
         try (ThreadContext.StoredContext ignore = threadContext.stashContext()) {
