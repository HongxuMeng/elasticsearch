/*
 * Copyright Elasticsearch B.V. and/or licensed to Elasticsearch B.V. under one
 * or more contributor license agreements. Licensed under the Elastic License
 * 2.0 and the Server Side Public License, v 1; you may not use this file except
 * in compliance with, at your election, the Elastic License 2.0 or the Server
 * Side Public License, v 1.
 */

package org.elasticsearch.cluster.routing.allocation;

import org.elasticsearch.cluster.ClusterInfo;
import org.elasticsearch.cluster.ClusterState;
import org.elasticsearch.cluster.DiskUsage;
import org.elasticsearch.cluster.RestoreInProgress;
import org.elasticsearch.cluster.metadata.DesiredNodes;
import org.elasticsearch.cluster.metadata.Metadata;
import org.elasticsearch.cluster.metadata.SingleNodeShutdownMetadata;
import org.elasticsearch.cluster.node.DiscoveryNodes;
import org.elasticsearch.cluster.routing.RoutingChangesObserver;
import org.elasticsearch.cluster.routing.RoutingNode;
import org.elasticsearch.cluster.routing.RoutingNodes;
import org.elasticsearch.cluster.routing.RoutingTable;
import org.elasticsearch.cluster.routing.ShardRouting;
import org.elasticsearch.cluster.routing.allocation.decider.AllocationDeciders;
import org.elasticsearch.cluster.routing.allocation.decider.Decision;
import org.elasticsearch.core.Nullable;
import org.elasticsearch.index.shard.ShardId;
import org.elasticsearch.snapshots.RestoreService.RestoreInProgressUpdater;
import org.elasticsearch.snapshots.SnapshotShardSizeInfo;

import java.util.Collections;
import java.util.HashMap;
import java.util.HashSet;
import java.util.Map;
import java.util.Set;

import static java.util.Collections.emptySet;

/**
 * The {@link RoutingAllocation} keep the state of the current allocation
 * of shards and holds the {@link AllocationDeciders} which are responsible
 *  for the current routing state.
 */
public class RoutingAllocation {

    private final AllocationDeciders deciders;

    @Nullable
    private final RoutingNodes routingNodes;

    private final ClusterState clusterState;

    private ClusterInfo clusterInfo;

    private final SnapshotShardSizeInfo shardSizeInfo;

    private Map<ShardId, Set<String>> ignoredShardToNodes = null;

    private boolean ignoreDisable = false;

    private DebugMode debugDecision = DebugMode.OFF;

    private boolean hasPendingAsyncFetch = false;

    private final long currentNanoTime;
    private final boolean isSimulating;

    private final IndexMetadataUpdater indexMetadataUpdater = new IndexMetadataUpdater();
    private final RoutingNodesChangedObserver nodesChangedObserver = new RoutingNodesChangedObserver();
    private final RestoreInProgressUpdater restoreInProgressUpdater = new RestoreInProgressUpdater();
    private final ResizeSourceIndexSettingsUpdater resizeSourceIndexUpdater = new ResizeSourceIndexSettingsUpdater();
    private final RoutingChangesObserver routingChangesObserver = new RoutingChangesObserver.DelegatingRoutingChangesObserver(
        nodesChangedObserver,
        indexMetadataUpdater,
        restoreInProgressUpdater,
        resizeSourceIndexUpdater
    );

    private final Map<String, SingleNodeShutdownMetadata> nodeReplacementTargets;

    @Nullable
    private final DesiredNodes desiredNodes;

    // Tracks the sizes of the searchable snapshots that aren't yet registered in ClusterInfo by their cluster node id
    private final Map<String, Long> unaccountedSearchableSnapshotSizes;

    public RoutingAllocation(
        AllocationDeciders deciders,
        ClusterState clusterState,
        ClusterInfo clusterInfo,
        SnapshotShardSizeInfo shardSizeInfo,
        long currentNanoTime
    ) {
        this(deciders, null, clusterState, clusterInfo, shardSizeInfo, currentNanoTime);
    }

    /**
     * Creates a new {@link RoutingAllocation}
     * @param deciders {@link AllocationDeciders} to used to make decisions for routing allocations
     * @param routingNodes Routing nodes in the current cluster or {@code null} if using those in the given cluster state
     * @param clusterState cluster state before rerouting
     * @param clusterInfo information about node disk usage and shard disk usage
     * @param shardSizeInfo information about snapshot shard sizes
     * @param currentNanoTime the nano time to use for all delay allocation calculation (typically {@link System#nanoTime()})
     */
    public RoutingAllocation(
        AllocationDeciders deciders,
        @Nullable RoutingNodes routingNodes,
        ClusterState clusterState,
        @Nullable ClusterInfo clusterInfo,
        SnapshotShardSizeInfo shardSizeInfo,
        long currentNanoTime
    ) {
        this(deciders, routingNodes, clusterState, clusterInfo, shardSizeInfo, currentNanoTime, false);
    }

    /**
     * Creates a new {@link RoutingAllocation}
     * @param deciders {@link AllocationDeciders} to used to make decisions for routing allocations
     * @param routingNodes Routing nodes in the current cluster or {@code null} if using those in the given cluster state
     * @param clusterState cluster state before rerouting
     * @param currentNanoTime the nano time to use for all delay allocation calculation (typically {@link System#nanoTime()})
     * @param isSimulating {@code true} if "transient" deciders should be ignored because we are simulating the final allocation
     */
    private RoutingAllocation(
        AllocationDeciders deciders,
        @Nullable RoutingNodes routingNodes,
        ClusterState clusterState,
        ClusterInfo clusterInfo,
        SnapshotShardSizeInfo shardSizeInfo,
        long currentNanoTime,
        boolean isSimulating
    ) {
        this.deciders = deciders;
        this.routingNodes = routingNodes;
        this.clusterState = clusterState;
        this.clusterInfo = clusterInfo;
        this.shardSizeInfo = shardSizeInfo;
        this.currentNanoTime = currentNanoTime;
<<<<<<< HEAD
        this.isSimulating = isSimulating;
        this.nodeShutdowns = clusterState.metadata().nodeShutdowns();
        Map<String, SingleNodeShutdownMetadata> targetNameToShutdown = new HashMap<>();
        for (SingleNodeShutdownMetadata shutdown : nodeShutdowns.values()) {
=======
        this.nodeReplacementTargets = nodeReplacementTargets(clusterState);
        this.desiredNodes = DesiredNodes.latestFromClusterState(clusterState);
        this.unaccountedSearchableSnapshotSizes = unaccountedSearchableSnapshotSizes(clusterState, clusterInfo);
    }

    private static Map<String, SingleNodeShutdownMetadata> nodeReplacementTargets(ClusterState clusterState) {
        Map<String, SingleNodeShutdownMetadata> nodeReplacementTargets = new HashMap<>();
        for (SingleNodeShutdownMetadata shutdown : clusterState.metadata().nodeShutdowns().values()) {
>>>>>>> 71b5cad4
            if (shutdown.getType() == SingleNodeShutdownMetadata.Type.REPLACE) {
                nodeReplacementTargets.put(shutdown.getTargetNodeName(), shutdown);
            }
        }
<<<<<<< HEAD
        this.nodeReplacementTargets = Map.copyOf(targetNameToShutdown);
        this.desiredNodes = DesiredNodes.latestFromClusterState(clusterState);
        this.unaccountedSearchableSnapshotSizes = unaccountedSearchableSnapshotSizes(clusterState, clusterInfo);
=======
        return Map.copyOf(nodeReplacementTargets);
>>>>>>> 71b5cad4
    }

    private static Map<String, Long> unaccountedSearchableSnapshotSizes(ClusterState clusterState, ClusterInfo clusterInfo) {
        Map<String, Long> unaccountedSearchableSnapshotSizes = new HashMap<>();
        if (clusterInfo != null) {
            for (RoutingNode node : clusterState.getRoutingNodes()) {
                DiskUsage usage = clusterInfo.getNodeMostAvailableDiskUsages().get(node.nodeId());
                ClusterInfo.ReservedSpace reservedSpace = clusterInfo.getReservedSpace(node.nodeId(), usage != null ? usage.getPath() : "");
                long totalSize = 0;
                for (ShardRouting shard : node.started()) {
                    if (shard.getExpectedShardSize() > 0
                        && clusterState.metadata().getIndexSafe(shard.index()).isSearchableSnapshot()
                        && reservedSpace.containsShardId(shard.shardId()) == false
                        && clusterInfo.getShardSize(shard) == null) {
                        totalSize += shard.getExpectedShardSize();
                    }
                }
                if (totalSize > 0) {
                    unaccountedSearchableSnapshotSizes.put(node.nodeId(), totalSize);
                }
            }
        }
        return Collections.unmodifiableMap(unaccountedSearchableSnapshotSizes);
    }

    /** returns the nano time captured at the beginning of the allocation. used to make sure all time based decisions are aligned */
    public long getCurrentNanoTime() {
        return currentNanoTime;
    }

    /**
     * Get {@link AllocationDeciders} used for allocation
     * @return {@link AllocationDeciders} used for allocation
     */
    public AllocationDeciders deciders() {
        return this.deciders;
    }

    /**
     * Get routing table of current nodes
     * @return current routing table
     */
    public RoutingTable routingTable() {
        return clusterState.routingTable();
    }

    /**
     * Get current routing nodes
     * @return routing nodes
     */
    public RoutingNodes routingNodes() {
        if (routingNodes != null) {
            return routingNodes;
        }
        return clusterState.getRoutingNodes();
    }

    /**
     * Get metadata of routing nodes
     * @return Metadata of routing nodes
     */
    public Metadata metadata() {
        return clusterState.metadata();
    }

    /**
     * Get discovery nodes in current routing
     * @return discovery nodes
     */
    public DiscoveryNodes nodes() {
        return clusterState.nodes();
    }

    public ClusterState getClusterState() {
        return clusterState;
    }

    public ClusterInfo clusterInfo() {
        return clusterInfo;
    }

    public SnapshotShardSizeInfo snapshotShardSizeInfo() {
        return shardSizeInfo;
    }

    @Nullable
    public DesiredNodes desiredNodes() {
        return desiredNodes;
    }

    /**
     * Returns a map of target node name to replacement shutdown
     */
    public Map<String, SingleNodeShutdownMetadata> replacementTargetShutdowns() {
        return this.nodeReplacementTargets;
    }

    @SuppressWarnings("unchecked")
    public <T extends ClusterState.Custom> T custom(String key) {
        return (T) clusterState.customs().get(key);
    }

    public Map<String, ClusterState.Custom> getCustoms() {
        return clusterState.getCustoms();
    }

    public void ignoreDisable(boolean ignoreDisable) {
        this.ignoreDisable = ignoreDisable;
    }

    public boolean ignoreDisable() {
        return this.ignoreDisable;
    }

    public void setDebugMode(DebugMode debug) {
        this.debugDecision = debug;
    }

    public void debugDecision(boolean debug) {
        this.debugDecision = debug ? DebugMode.ON : DebugMode.OFF;
    }

    public boolean debugDecision() {
        return this.debugDecision != DebugMode.OFF;
    }

    public DebugMode getDebugMode() {
        return this.debugDecision;
    }

    public void addIgnoreShardForNode(ShardId shardId, String nodeId) {
        if (ignoredShardToNodes == null) {
            ignoredShardToNodes = new HashMap<>();
        }
        ignoredShardToNodes.computeIfAbsent(shardId, k -> new HashSet<>()).add(nodeId);
    }

    /**
     * Returns whether the given node id should be ignored from consideration when {@link AllocationDeciders}
     * is deciding whether to allocate the specified shard id to that node.  The node will be ignored if
     * the specified shard failed on that node, triggering the current round of allocation.  Since the shard
     * just failed on that node, we don't want to try to reassign it there, if the node is still a part
     * of the cluster.
     *
     * @param shardId the shard id to be allocated
     * @param nodeId the node id to check against
     * @return true if the node id should be ignored in allocation decisions, false otherwise
     */
    public boolean shouldIgnoreShardForNode(ShardId shardId, String nodeId) {
        if (ignoredShardToNodes == null) {
            return false;
        }
        Set<String> nodes = ignoredShardToNodes.get(shardId);
        return nodes != null && nodes.contains(nodeId);
    }

    public Set<String> getIgnoreNodes(ShardId shardId) {
        if (ignoredShardToNodes == null) {
            return emptySet();
        }
        Set<String> ignore = ignoredShardToNodes.get(shardId);
        if (ignore == null) {
            return emptySet();
        }
        return Set.copyOf(ignore);
    }

    /**
     * Remove the allocation id of the provided shard from the set of in-sync shard copies
     */
    public void removeAllocationId(ShardRouting shardRouting) {
        indexMetadataUpdater.removeAllocationId(shardRouting);
    }

    /**
     * Returns observer to use for changes made to the routing nodes
     */
    public RoutingChangesObserver changes() {
        return routingChangesObserver;
    }

    /**
     * Returns updated {@link Metadata} based on the changes that were made to the routing nodes
     */
    public Metadata updateMetadataWithRoutingChanges(RoutingTable newRoutingTable) {
        Metadata metadata = indexMetadataUpdater.applyChanges(metadata(), newRoutingTable);
        return resizeSourceIndexUpdater.applyChanges(metadata, newRoutingTable);
    }

    /**
     * Returns updated {@link RestoreInProgress} based on the changes that were made to the routing nodes
     */
    public RestoreInProgress updateRestoreInfoWithRoutingChanges(RestoreInProgress restoreInProgress) {
        return restoreInProgressUpdater.applyChanges(restoreInProgress);
    }

    /**
     * Returns true iff changes were made to the routing nodes
     */
    public boolean routingNodesChanged() {
        return nodesChangedObserver.isChanged();
    }

    /**
     * Create a routing decision, including the reason if the debug flag is
     * turned on
     * @param decision decision whether to allow/deny allocation
     * @param deciderLabel a human readable label for the AllocationDecider
     * @param reason a format string explanation of the decision
     * @param params format string parameters
     */
    public Decision decision(Decision decision, String deciderLabel, String reason, Object... params) {
        if (debugDecision()) {
            return Decision.single(decision.type(), deciderLabel, reason, params);
        } else {
            return decision;
        }
    }

    /**
     * Returns <code>true</code> iff the current allocation run has not processed all of the in-flight or available
     * shard or store fetches. Otherwise <code>true</code>
     */
    public boolean hasPendingAsyncFetch() {
        return hasPendingAsyncFetch;
    }

    /**
     * Sets a flag that signals that current allocation run has not processed all of the in-flight or available shard or store fetches.
     * This state is anti-viral and can be reset in on allocation run.
     */
    public void setHasPendingAsyncFetch() {
        this.hasPendingAsyncFetch = true;
    }

    /**
     * Returns an approximation of the size (in bytes) of the unaccounted searchable snapshots before the allocation
     */
    public long unaccountedSearchableSnapshotSize(RoutingNode routingNode) {
        return unaccountedSearchableSnapshotSizes.getOrDefault(routingNode.nodeId(), 0L);
    }

    /**
     * @return {@code true} if this allocation computation is trying to simulate the final allocation and therefore "transient" allocation
     *                      blockers should be ignored.
     */
    public boolean isSimulating() {
        return isSimulating;
    }

    public void setSimulatedClusterInfo(ClusterInfo clusterInfo) {
        assert isSimulating : "Should be called only while simulating";
        this.clusterInfo = clusterInfo;
    }

    public RoutingAllocation immutableClone() {
        return new RoutingAllocation(deciders, clusterState, clusterInfo, shardSizeInfo, currentNanoTime);
    }

    public RoutingAllocation mutableCloneForSimulation() {
        return new RoutingAllocation(
            deciders,
            clusterState.mutableRoutingNodes(),
            clusterState,
            clusterInfo,
            shardSizeInfo,
            currentNanoTime,
            true
        );
    }

    public enum DebugMode {
        /**
         * debug mode is off
         */
        OFF,
        /**
         * debug mode is on
         */
        ON,
        /**
         * debug mode is on, but YES decisions from a {@link org.elasticsearch.cluster.routing.allocation.decider.Decision.Multi}
         * are not included.
         */
        EXCLUDE_YES_DECISIONS
    }
}<|MERGE_RESOLUTION|>--- conflicted
+++ resolved
@@ -137,12 +137,7 @@
         this.clusterInfo = clusterInfo;
         this.shardSizeInfo = shardSizeInfo;
         this.currentNanoTime = currentNanoTime;
-<<<<<<< HEAD
         this.isSimulating = isSimulating;
-        this.nodeShutdowns = clusterState.metadata().nodeShutdowns();
-        Map<String, SingleNodeShutdownMetadata> targetNameToShutdown = new HashMap<>();
-        for (SingleNodeShutdownMetadata shutdown : nodeShutdowns.values()) {
-=======
         this.nodeReplacementTargets = nodeReplacementTargets(clusterState);
         this.desiredNodes = DesiredNodes.latestFromClusterState(clusterState);
         this.unaccountedSearchableSnapshotSizes = unaccountedSearchableSnapshotSizes(clusterState, clusterInfo);
@@ -151,18 +146,11 @@
     private static Map<String, SingleNodeShutdownMetadata> nodeReplacementTargets(ClusterState clusterState) {
         Map<String, SingleNodeShutdownMetadata> nodeReplacementTargets = new HashMap<>();
         for (SingleNodeShutdownMetadata shutdown : clusterState.metadata().nodeShutdowns().values()) {
->>>>>>> 71b5cad4
             if (shutdown.getType() == SingleNodeShutdownMetadata.Type.REPLACE) {
                 nodeReplacementTargets.put(shutdown.getTargetNodeName(), shutdown);
             }
         }
-<<<<<<< HEAD
-        this.nodeReplacementTargets = Map.copyOf(targetNameToShutdown);
-        this.desiredNodes = DesiredNodes.latestFromClusterState(clusterState);
-        this.unaccountedSearchableSnapshotSizes = unaccountedSearchableSnapshotSizes(clusterState, clusterInfo);
-=======
         return Map.copyOf(nodeReplacementTargets);
->>>>>>> 71b5cad4
     }
 
     private static Map<String, Long> unaccountedSearchableSnapshotSizes(ClusterState clusterState, ClusterInfo clusterInfo) {
