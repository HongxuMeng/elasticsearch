--- conflicted
+++ resolved
@@ -152,29 +152,10 @@
                 throw new ElasticsearchParseException("failed to decompress source", e);
             }
         }
-<<<<<<< HEAD
 
         @Override
         public Object valueForSearch(Object value) {
             return value(value);
-=======
-        try {
-            if (indexCreatedBefore2x) {
-                try {
-                    return CompressorFactory.uncompressIfNeeded(bytes);
-                } catch (NotXContentException e) {
-                    // NOTE: previous versions of Elasticsearch used to try to detect if
-                    // data was compressed. However this could cause decompression failures
-                    // as a user may have submitted arbitrary data which looks like it is
-                    // compressed to elasticsearch but is not. So we removed the ability to
-                    // compress binary fields and keep this empty catch block for backward
-                    // compatibility with 1.x
-                }
-            }
-            return bytes;
-        } catch (IOException e) {
-            throw new ElasticsearchParseException("failed to decompress source", e);
->>>>>>> 59d9f7e1
         }
     }
 
